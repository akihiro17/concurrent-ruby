--- conflicted
+++ resolved
@@ -1,11 +1,7 @@
 #!/usr/bin/env rake
 
-<<<<<<< HEAD
-require 'concurrent/native_extensions'
-=======
-require_relative './lib/concurrent/version'
-require_relative './lib/extension_helper'
->>>>>>> 4a024984
+required 'concurrent/version'
+required 'concurrent/native_extensions'
 
 ## load the two gemspec files
 CORE_GEMSPEC = Gem::Specification.load('concurrent-ruby.gemspec')
@@ -102,17 +98,12 @@
 
 namespace :build do
 
-<<<<<<< HEAD
-  build_deps = [:clean]
-  build_deps << :compile if Concurrent.on_jruby?
-=======
   task :mkdir_pkg do
     mkdir_p 'pkg'
   end
 
   build_deps = [:clean, 'build:mkdir_pkg']
-  build_deps << :compile if Concurrent.jruby?
->>>>>>> 4a024984
+  build_deps << :compile if Concurrent.on_jruby?
 
   desc "Build #{CORE_GEM} into the pkg directory"
   task :core => build_deps do
@@ -120,12 +111,7 @@
     sh 'mv *.gem pkg/'
   end
 
-<<<<<<< HEAD
   unless Concurrent.on_jruby?
-    desc "Build #{EXTENSION_GEM} into the pkg directory"
-    task :ext => [:clean] do
-=======
-  unless Concurrent.jruby?
 
     desc "Build #{EDGE_GEM} into the pkg directory"
     task :edge => 'build:mkdir_pkg' do
@@ -135,7 +121,6 @@
 
     desc "Build #{EXT_GEM} into the pkg directory"
     task :ext => build_deps do
->>>>>>> 4a024984
       sh "gem build #{EXT_GEMSPEC.name}.gemspec"
       sh 'mv *.gem pkg/'
     end
