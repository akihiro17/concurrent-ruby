module Concurrent
  module Actor
    module Behaviour
      # Collects returning value and sets the CompletableFuture in the {Envelope} or error on failure.
      class SetResults < Abstract
        attr_reader :error_strategy

        def initialize(core, subsequent, core_options, error_strategy)
          super core, subsequent, core_options
          @error_strategy = Match! error_strategy, :just_log, :terminate!, :pause!
        end

        def on_envelope(envelope)
          result = pass envelope
<<<<<<< HEAD
          if result != MESSAGE_PROCESSED && !envelope.ivar.nil?
            envelope.ivar.set result
            log Logging::DEBUG, "finished processing of #{envelope.message.inspect}"
=======
          if result != MESSAGE_PROCESSED && !envelope.future.nil?
            envelope.future.success result
>>>>>>> 2be2f433
          end
          nil
        rescue => error
          log Logging::ERROR, error
          case error_strategy
          when :terminate!
            terminate!
          when :pause!
            behaviour!(Pausing).pause!(error)
          when :just_log
            # nothing
          else
            raise
          end
          envelope.future.fail error unless envelope.future.nil?
        end
      end
    end
  end
end<|MERGE_RESOLUTION|>--- conflicted
+++ resolved
@@ -12,14 +12,9 @@
 
         def on_envelope(envelope)
           result = pass envelope
-<<<<<<< HEAD
-          if result != MESSAGE_PROCESSED && !envelope.ivar.nil?
-            envelope.ivar.set result
-            log Logging::DEBUG, "finished processing of #{envelope.message.inspect}"
-=======
           if result != MESSAGE_PROCESSED && !envelope.future.nil?
             envelope.future.success result
->>>>>>> 2be2f433
+            log Logging::DEBUG, "finished processing of #{envelope.message.inspect}"
           end
           nil
         rescue => error
